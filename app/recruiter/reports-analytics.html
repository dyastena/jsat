--- conflicted
+++ resolved
@@ -110,7 +110,7 @@
                                 </tr>
                             </thead>
                             <tbody class="divide-y divide-gray-800">
-                                <!-- Reports will be loaded here -->
+                                <!-- Dynamically populated from Supabase -->
                             </tbody>
                         </table>
                     </div>
@@ -350,25 +350,6 @@
                     paginationNav.style.display = 'flex';
                 }
 
-<<<<<<< HEAD
-                // Show loading state
-                const tbody = document.querySelector('tbody');
-                if (tbody) {
-                    tbody.innerHTML = `
-                        <tr>
-                            <td colspan="5" class="px-6 py-12 text-center">
-                                <div class="flex items-center justify-center space-x-3">
-                                    <div class="animate-spin rounded-full h-8 w-8 border-2 border-emerald-500 border-t-transparent"></div>
-                                    <span class="text-gray-400 text-lg">Loading reports...</span>
-                                </div>
-                            </td>
-                        </tr>
-                    `;
-                }
-                
-                // Fetch table data
-                const { data: tableData } = await supabase
-=======
                 // Map skill level filter to cart_eval values
                 const levelMapping = {
                     'Beginner': 'FOUNDATION',
@@ -408,7 +389,6 @@
                 // Fetch table data with pagination
                 const offset = (currentPage - 1) * itemsPerPage;
                 let query = supabase
->>>>>>> 91cbafd4
                     .from('result')
                     .select(`
                         score,
@@ -432,6 +412,7 @@
 
                 const { data: tableData } = await query;
 
+                const tbody = document.querySelector('tbody');
                 tbody.innerHTML = '';
 
                 if (tableData && tableData.length > 0) {
